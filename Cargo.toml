--- conflicted
+++ resolved
@@ -12,11 +12,7 @@
 [dependencies]
 log = "0.4.17"
 env_logger = "0.10.0"
-<<<<<<< HEAD
-pdbtbx = { git = "https://github.com/OWissett/pdbtbx.git" }
-=======
 pdbtbx = "0.11.0"
->>>>>>> 06dfb342
 freesasa-sys = "0.1"
 serde = { version = "1.0", features = ["derive"] }
 serde_json = "1.0"
