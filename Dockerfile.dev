--- conflicted
+++ resolved
@@ -1,4 +1,4 @@
-FROM rust:latest
+FROM ubuntu:18.04
 
 LABEL maintainer="Oliver Wissett"
 LABEL version="1.0"
@@ -30,14 +30,10 @@
     sudo \
     wget \
     libclang-dev \
-<<<<<<< HEAD
-    clang
-=======
     clang \
     linux-tools-generic \
     python3-pip \
     gnuplot
->>>>>>> d6dbc4fb
 
 # Install rust tool chain
 RUN curl https://sh.rustup.rs -sSf | sh -s -- -y
