--- conflicted
+++ resolved
@@ -57,11 +57,7 @@
 
     /// Returns a vector of SASA values for each ATOM in the molecule
     /// This creates a new copy of the data and operates in O(n) time
-<<<<<<< HEAD
     pub fn atom_sasa(&self) -> Vec<f64> {
-=======
-    pub fn get_sasa(&self) -> Vec<f64> {
->>>>>>> 3be252e7
         let mut v: Vec<f64> = Vec::with_capacity(self.n_atoms() as usize);
         for i in 0..self.n_atoms() {
             unsafe {
