--- conflicted
+++ resolved
@@ -83,28 +83,7 @@
 pub mod result;
 pub mod selection;
 pub mod structure;
-<<<<<<< HEAD
 mod utils;
-=======
-
-// We include the bindings in its own module so that we don't expose the raw FFI bindings directly
-// when we publish the crate.
-#[allow(non_upper_case_globals)]
-#[allow(non_camel_case_types)]
-#[allow(non_snake_case)]
-#[allow(unused)]
-#[allow(clippy::upper_case_acronyms)]
-mod freesasa_ffi {
-    // Macro Include the bindings into the scope.
-    include!(concat!(env!("OUT_DIR"), "/bindings.rs"));
-}
-
-use std::{ffi, os::raw};
-
-// To expose the raw FFI bindings, compile with `RUSTFLAGS="--cfg expose_raw_ffi"`
-#[cfg(expose_raw_ffi)]
-pub use freesasa_ffi;
->>>>>>> fc248c1b
 
 // Bring the needed freesasa functions into scope
 use freesasa_ffi::{
@@ -114,11 +93,7 @@
     freesasa_verbosity_FREESASA_V_SILENT,
 };
 
-<<<<<<< HEAD
 #[derive(Debug, Clone, Copy)]
-=======
-#[derive(Copy, Clone, PartialEq, Eq, PartialOrd, Ord, Debug)]
->>>>>>> fc248c1b
 pub enum FreesasaVerbosity {
     Debug,
     Info,
@@ -143,98 +118,4 @@
     unsafe {
         freesasa_set_verbosity(verbosity);
     }
-<<<<<<< HEAD
-=======
-}
-
-// ------------------ //
-// Internal Functions //
-// ------------------ //
-pub(crate) fn char_to_c_char(
-    _char: char,
-) -> Result<raw::c_char, &'static str> {
-    let _char = _char as u32;
-    if _char <= 127 {
-        Ok(_char as raw::c_char)
-    } else {
-        Err("Failed to cast char to c_char: non-ASCII char")
-    }
-}
-
-pub(crate) fn str_to_c_string(
-    _str: &str,
-) -> Result<ffi::CString, &'static str> {
-    match ffi::CString::new(_str) {
-        Ok(_str) => Ok(_str),
-        Err(_) => Err("Failed to cast str to CString: NulError"),
-    }
-}
-
-// ------ //
-// Macros //
-// ------ //
-
-macro_rules! free_raw_c_string {
-    ( $( $x:expr ),* ) => {
-        {unsafe {
-            $(
-                if $x.is_null() {
-                    panic!();
-                }
-                let _ = std::ffi::CString::from_raw($x);
-            )*
-        }}
-    };
-}
-
-pub(crate) use free_raw_c_string;
-
-//---------//
-// Testing //
-//---------//
-
-#[cfg(test)]
-mod tests {
-
-    #[cfg(test)]
-    mod raw_ffi_tests {
-        use crate::freesasa_ffi::{
-            fopen, freesasa_calc_structure, freesasa_classifier,
-            freesasa_protor_classifier, freesasa_structure_from_pdb,
-        };
-        use std::{ffi, ptr};
-
-        #[test]
-        fn freesasa_calculation() {
-            unsafe {
-                // Define the file name
-                let pdb_filename =
-                    ffi::CString::new("./data/single_chain.pdb")
-                        .unwrap();
-
-                // Define the file mode
-                let modes = ffi::CString::new("r").unwrap();
-                // Create the default classifier
-                //
-
-                let classifier: *const freesasa_classifier =
-                    &freesasa_protor_classifier;
-
-                // Load file as C-style FILE pointer
-                let pdb_file =
-                    fopen(pdb_filename.as_ptr(), modes.as_ptr());
-
-                // Load structure
-                let structure = freesasa_structure_from_pdb(
-                    pdb_file, classifier, 0,
-                );
-
-                let fs_result =
-                    freesasa_calc_structure(structure, ptr::null());
-
-                println!("Total SASA: {}", *(*fs_result).sasa);
-            }
-        }
-    }
->>>>>>> fc248c1b
 }