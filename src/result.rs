use std::{collections::HashMap, ffi, fmt, ptr};

use crate::{
<<<<<<< HEAD
    free_raw_c_strings,
=======
    free_raw_c_string,
>>>>>>> fc248c1b
    freesasa_ffi::{
        freesasa_error_codes_FREESASA_SUCCESS,
        freesasa_error_codes_FREESASA_WARN, freesasa_node,
        freesasa_node_area, freesasa_node_children, freesasa_node_free,
        freesasa_node_name, freesasa_node_next, freesasa_node_type,
        freesasa_nodetype, freesasa_nodetype_FREESASA_NODE_CHAIN,
        freesasa_nodetype_FREESASA_NODE_RESIDUE, freesasa_result,
        freesasa_result_free, freesasa_tree_init, freesasa_tree_join,
    },
    structure::Structure,
    utils::str_to_c_string,
};

/// Rust wrapper for FreeSASA C-API freesasa_result object
#[derive(Debug)]
pub struct SasaResult {
    /// Pointer to C-API object
    ptr: *mut freesasa_result,

    /// Total SASA value
    pub total: f64,

    /// Pointer to underlying C-API SASA array
    sasa_ptr: *mut f64,

    /// Number of atoms in the structure
    pub n_atoms: i32,
}

impl SasaResult {
    /// Creates a [`SasaResult`] object from a raw `freesasa_result` pointer
    ///
    /// ### Safety
    ///
    /// This function will dereference the ptr provided. A null check is performed.
    /// If built with nightly compiler, the pointer's alignment is also checked.
    ///
    /// Do not use the pointer given after passing it to this function, since
    /// [`SasaResult`] is now responsible for the pointer.
    ///
    pub unsafe fn new(
        ptr: *mut freesasa_result,
    ) -> Result<SasaResult, &'static str> {
        if ptr.is_null() {
            return Err("Null pointer was given to FSResult::new");
        }

        #[cfg(feature = "nightly-features")]
        if !ptr.is_aligned() {
            return Err(
                "Incorrectly aligned pointer was given to FSResult::new",
            );
        }

        let total: f64;
        let sasa_ptr: *mut f64;
        let n_atoms: i32;

        unsafe {
            total = (*ptr).total;
            sasa_ptr = (*ptr).sasa;
            n_atoms = (*ptr).n_atoms;
        }

        Ok(SasaResult {
            ptr,
            total,
            sasa_ptr,
            n_atoms,
        })
    }

    /// Returns a vector of SASA values for each ATOM in the molecule
    pub fn atom_sasa(&self) -> Vec<f64> {
        let mut v: Vec<f64> = Vec::with_capacity(self.n_atoms as usize);
        for i in 0..self.n_atoms {
            unsafe {
                v.push(*self.sasa_ptr.offset(i as isize));
            }
        }
        v
    }
}

impl Drop for SasaResult {
    /// Releases the memory allocated for the underlying C-API object
    /// when the object goes out of scope. This is called automatically
    /// by the compiler - DO NOT CALL THIS FUNCTION YOURSELF.
    fn drop(&mut self) {
        unsafe {
            freesasa_result_free(self.ptr);
        }
    }
}

impl fmt::Display for SasaResult {
    fn fmt(&self, f: &mut fmt::Formatter<'_>) -> fmt::Result {
        write!(f, "{}", self.total)
    }
}

#[derive(Debug)]
pub struct SasaTree {
    root: *mut freesasa_node,
}

impl SasaTree {
    /// Creates a [`SasaTree`] object from a raw `freesasa_node` pointer
    pub fn new(
        root: *mut freesasa_node,
    ) -> Result<SasaTree, &'static str> {
        if root.is_null() {
            return Err("Failed to create FSResultTree, the root node was null!");
        }
        Ok(SasaTree { root })
    }

    pub fn from_result(
        result: &SasaResult,
        structure: &Structure,
    ) -> Result<SasaTree, &'static str> {
        let name = str_to_c_string(structure.get_name())?.into_raw();

        if structure.is_null() {
            return Err(
                "Failed to create FSResultTree: structure.ptr was null!",
            );
        }

        if result.ptr.is_null() {
            return Err(
                "Failed to create FSResultTree: result.ptr was null!",
            );
        }

        let root = unsafe {
            freesasa_tree_init(result.ptr, structure.as_ptr(), name)
        };

        // Return ownership of CString
        free_raw_c_strings![name];

        if root.is_null() {
            return Err("Failed to create FSResultTree: freesasa_tree_init returned a null pointer!");
        }

        Ok(SasaTree { root })
    }

    /// Returns the differences with this tree and another. Note, it is assumed that the other tree,
    /// is a subtree (as in all nodes contained in subtree and also present in this tree)
    ///
    /// ## For Developers
    /// ### Psuedo code:
    /// 1. Find the chains which contain differences, push a tuple of which each node pointer to
    ///    to a vector.
    /// 2. For each chain with a difference, calculate the pair-wise residue differences
    /// 3. Store information about the residues with a change in values
    ///
    ///
    /// NOTE: This function should probably be re-written using recursion, since we do the same
    ///       for chains and residues, but since it is only two levels deep I didn't bother...
    ///
    /// ### Time Analysis:
    /// By calculating the differences between chains first, we can identify which chains need to
    /// be searched for the exact residues. This will likely increase the speed since proteins
    /// have few chains (typlically less than 10, and I am being generous) but have many residues,
    /// as such, we have reduced the search space. One thing to note is that the chain
    /// in which the deletion has occurred in will be always be searched on a residue level. This
    /// is because deletion of residues will change the SASA. There are possibilities: 1, the
    /// deleted region was surface exposed; or 2, the deleted region was buried. Both possibilities
    /// will cause a change in SASA area for that chain.
    ///
    ///  A little bit of time analysis can show this:
    ///
    ///     Let m = be the number of chains
    ///     Let n = be the average number of residues per chain
    ///     Let N be the total number of residues
    ///
    ///     As such, N = m * n
    ///
    ///     Time: O(1 + 1 + m + 2 * (m * n))
    ///           => O(2mn + m + 2)
    ///           => O(2mn + m)
    ///
    ///     As m -> 1 and n -> 1, then O(2mn + m) -> O(3) ~ O(1)
    ///     As m -> N and n -> 1, then O(2mn + m) -> O(3N) ~ O(N)
    ///     If m = 1, then O(2n) and n = N, therefore, O(2N) ~ O(N)
    ///
    ///
    /// Time: Best: O(1), Worst: O(N) where N is all residues in the tree
    ///
    /// Space: O(N)
    ///
    pub fn get_subtree_difference(
        &self,
        subtree: &SasaTree,
    ) -> Vec<String> {
        let chains = SasaTree::get_node(
            self.root,
            freesasa_nodetype_FREESASA_NODE_CHAIN,
        );

        // Get the second tree's chains
        // Time: O(1)
        let subtree_chains = SasaTree::get_node(
            subtree.root,
            freesasa_nodetype_FREESASA_NODE_CHAIN,
        );

        // Find the chains which have different SASA values
        // Time: O(m) where m is the number of chains
        let chain_diffs =
            SasaTree::siblings_with_differences(chains, subtree_chains);

        // Find the residues which have differences
        let mut residue_diffs: HashMap<
            String,
            Vec<(*mut freesasa_node, *mut freesasa_node)>,
        > = HashMap::new();

        // Time: O(m * n) - where m is the number of chains with differences and n is the number of
        //                  residues in the chain (this is different for each chain)
        //
        //                  This is realistically faster than computing all residues which is O(N),
        //                  where N is the total number of residues in the residues in the structure
        for chain in chain_diffs {
            let name = SasaTree::get_node_name(chain.0);
            let res_node = SasaTree::get_node(
                chain.0,
                freesasa_nodetype_FREESASA_NODE_RESIDUE,
            );
            let subtree_res_node = SasaTree::get_node(
                chain.1,
                freesasa_nodetype_FREESASA_NODE_RESIDUE,
            );
            residue_diffs.insert(
                name,
                SasaTree::siblings_with_differences(
                    res_node,
                    subtree_res_node,
                ),
            );
        }

        // Convert the HashMap to vector following FragDB RUID naming scheme
        // (maybe move this to its own function)
        //
        // Time: O(m * n) - Same as above...
        let mut output_vector = Vec::new();
        for chain in residue_diffs {
            let i = chain.1.iter().map(|res| -> String {
                chain.0.clone()
                    + ":"
                    + SasaTree::get_node_name(res.0).as_str()
            });
            output_vector.extend(i);
        }

        output_vector
    }

    /// Returns the pairs of nodes which have different SASA values.
    ///
    /// The subtree_node must be a valid subtree of the node, meaning that all nodes in subtree_node
    /// must also be present in node, but not necessarily the other way around.
    ///
    ///
    /// This function only operates on the siblings of the nodes, and does not compare children.
    ///
    ///
    /// ## Arguments
    /// - `node`: The first node to compare
    /// - `subtree_node`: The second node to compare
    ///
    /// ## Returns
    /// A vector of tuples of pointers to the nodes which have different SASA values
    ///
    /// ## Time Complexity
    /// O(n) where n is the number of nodes in the tree
    ///
    /// ## Space Complexity
    /// O(n) where n is the number of nodes in the tree
    fn siblings_with_differences(
        node: *mut freesasa_node,
        subtree_node: *mut freesasa_node,
    ) -> Vec<(*mut freesasa_node, *mut freesasa_node)> {
        let siblings = SasaTree::get_siblings_as_vector(node, None);
        let subtree_siblings =
            SasaTree::get_siblings_as_hashmap(subtree_node);

        let mut v = Vec::new();

        // Find the chains which have different SASA values
        for sibling in siblings {
            let name = SasaTree::get_node_name(sibling);
            let area = SasaTree::get_node_area(sibling);

            match subtree_siblings.get(&name) {
                Some((subtree_node, subtree_area)) => {
                    if (area - subtree_area).abs() != 0.0 {
                        v.push((sibling, *subtree_node));
                    }
                }
                None => continue,
            };
        }

        v
    }

    /// Joins the given tree with the current tree
    ///
    /// ## Arguments
    /// - `other_tree` - The tree to join. Note that the passed in tree's ownership
    ///             moves to this function, and then memory is deallocated.
    pub fn join(
        &self,
        mut other_tree: SasaTree,
    ) -> Result<(), &'static str> {
        let code = unsafe {
            freesasa_tree_join(
                self.root,
                ptr::addr_of_mut!(other_tree.root),
            )
        };

        // Set the root of the other tree to null to prevent double freeing of
        // memory.
        other_tree.root = ptr::null_mut();

        if code == freesasa_error_codes_FREESASA_SUCCESS {
            Ok(())
        } else if code == freesasa_error_codes_FREESASA_WARN {
            println!("A warning occured when joining result trees!");
            Ok(()) // Everything is probably fine???
        } else {
            Err("An error occured whilst join result trees!")
        }
    }

    /// Recursively finds the decendent of the node which matches node_type.
    ///
    /// Time: O(n) where n is the depth of the node type decendent.
    ///
    /// ## Arguments
    /// - `node` - The node to decend from
    /// - `node_type` - The type of node to return at
    ///
    /// ## Returns
    /// A mutable pointer to the matching node or a null pointer if no match was found.
    ///
    fn get_node(
        node: *mut freesasa_node,
        node_type: freesasa_nodetype,
    ) -> *mut freesasa_node {
        let current_node_type = unsafe { freesasa_node_type(node) };
        if current_node_type == node_type {
            return node;
        }

        let node = unsafe { freesasa_node_children(node) };
        if node.is_null() {
            // Terminate if we have no children (e.g., end of tree)
            return node;
        }

        SasaTree::get_node(node, node_type) // Then we go deeper!!!
    }

    /// Makes a HashMap with the node names as the keys, and the values tuples of node pointer
    /// and total SASA area.
    ///
    /// Time: O(n) where n is the number of siblings
    fn get_siblings_as_hashmap(
        node: *mut freesasa_node,
    ) -> HashMap<String, (*mut freesasa_node, f64)> {
        let mut node = node;
        let mut h = HashMap::<String, (*mut freesasa_node, f64)>::new();
        while !node.is_null() {
            let area = SasaTree::get_node_area(node);
            let name = SasaTree::get_node_name(node);
            if h.insert(name, (node, area)).is_some() {
                println!("WARNING: It appears that multiple siblings have the same name: {}", SasaTree::get_node_name(node));
            }
            node = unsafe { freesasa_node_next(node) };
        }
        h
    }

    /// Retrieves the names and total areas of sibling nodes.
    ///
    /// Time: O(n) where n is the number of sibling nodes
    ///
    /// ## Arguments
    /// - `node` - The node to find all of the siblings of. If the node is not the first in the
    ///            sequence, only nodes after will be added.
    /// - `capacity` - Optionally can provide a capacity which will be used to pre-allocate the
    ///                vector.
    fn get_siblings_as_vector(
        node: *mut freesasa_node,
        capacity: Option<usize>,
    ) -> Vec<*mut freesasa_node> {
        let mut node = node;
        let mut v = match capacity {
            None => Vec::new(),
            Some(capacity) => Vec::with_capacity(capacity),
        };

        while !node.is_null() {
            v.push(node);
            node = unsafe { freesasa_node_next(node) };
        }

        v
    }

    /// Returns the name of the node as a String
    fn get_node_name(node: *mut freesasa_node) -> String {
        let name = unsafe {
            ffi::CStr::from_ptr(freesasa_node_name(node)).to_str()
        };
        let name = name.unwrap_or("NoName");
        String::from(name)
    }

    /// Returns the total area of the node as a f64
    fn get_node_area(node: *mut freesasa_node) -> f64 {
        unsafe { (*freesasa_node_area(node)).total }
    }
}

impl Drop for SasaTree {
    fn drop(&mut self) {
        unsafe {
            if self.root.is_null() {
                trace!(
                    "SasaTree::drop() - root is null, nothing to free"
                );
                return; // Do need to free if null, tree probably was moved
            }
            freesasa_node_free(self.root);
        }
    }
}<|MERGE_RESOLUTION|>--- conflicted
+++ resolved
@@ -1,11 +1,7 @@
 use std::{collections::HashMap, ffi, fmt, ptr};
 
 use crate::{
-<<<<<<< HEAD
     free_raw_c_strings,
-=======
-    free_raw_c_string,
->>>>>>> fc248c1b
     freesasa_ffi::{
         freesasa_error_codes_FREESASA_SUCCESS,
         freesasa_error_codes_FREESASA_WARN, freesasa_node,
