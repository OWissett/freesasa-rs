//!

use std::{ffi, fmt, os::raw, ptr};

<<<<<<< HEAD
use crate::classifier::DEFAULT_CLASSIFIER;
use crate::free_raw_c_strings;
=======
>>>>>>> fc248c1b
use crate::freesasa_ffi::{
    fclose, fopen, freesasa_calc_structure, freesasa_calc_tree,
    freesasa_classifier, freesasa_error_codes_FREESASA_SUCCESS,
    freesasa_parameters, freesasa_structure,
    freesasa_structure_add_atom, freesasa_structure_free,
    freesasa_structure_from_pdb, freesasa_structure_new,
};
use crate::utils::{char_to_c_char, str_to_c_string};

use crate::result::{SasaResult, SasaTree};

/// Set the default behaviour for PDB loading
const DEFAULT_STRUCTURE_OPTIONS: raw::c_int = 0 as raw::c_int;

const DEFAULT_CALCULATION_PARAMETERS: *const freesasa_parameters =
    ptr::null();

/// Simple Rust struct wrapper for freesasa_structure object.
///
///
/// Object currently can only be instantiated from a pdb_path or as
/// an empty structure. When creating an empty structure, you need
/// to then add atoms to it using `.add_atoms()` before attempting
/// to calculate the SASA.
#[derive(Debug)]
pub struct Structure {
    /// Raw pointer to the C-API freesasa_structure object.
    ///
    /// ### WARNING
    /// Don't mess with this unless you understand the risks...
    ptr: *mut freesasa_structure,

    /// Name of the PDB file which the structure was loaded from.
    name: String, // Note that this string must be C compatible, e.g., ASCII only
}

impl Structure {
    /// Creates an empty FSStructure
    ///
    /// FreeSASA C-API function: `freesasa_structure_new`
    ///
    /// Unlike the C-API function, you do not need to manually call
    /// `freesasa_structure_free` on the returned structure. This is
    /// handled by the Drop trait. However, you do need to manually
    /// add atoms to the structure before attempting to calculate
    /// the SASA.
    ///
    /// ## Arguments
    /// * `name` - A string slice that provides the name of the pdb structure (default: "Unnamed")
    ///
    /// ## Errors
    /// * If [`freesasa_structure_new`] returns a null pointer - E.g., unable to allocate memory
    ///
    pub fn new_empty(
        name: Option<&str>,
    ) -> Result<Structure, &'static str> {
        let ptr = unsafe { freesasa_structure_new() };
        if ptr.is_null() {
            return Err("Failed to create empty FSStructure: freesasa_structure_new returned a null pointer!");
        }

        let name = name.unwrap_or("Unnamed").to_string();
        Ok(Structure { ptr, name })
    }

    /// Creates an FSStructure from a path to a valid PDB file.
    ///
    /// FreeSASA C-API function: `freesasa_structure_from_pdb`
    ///
    /// ## Arguments
    ///
    /// * `pdb_path` - A string slice that holds the path to the pdb file
    /// * `options` - An optional c-style integer which acts as a bit field for the structure loading.
    ///               If not given, the default option is 0.
    ///
    /// For more details about the options field, read the FreeSASA C-API documentation for
    /// `freesasa_structure_from_pdb`
    ///
    pub fn from_path(
        pdb_path: &str,
        options: Option<raw::c_int>,
    ) -> Result<Structure, &'static str> {
        let pdb_name = *pdb_path
            .split('/')
            .collect::<Vec<&str>>()
            .last()
            .unwrap()
            .split('.')
            .collect::<Vec<&str>>()
            .first()
            .expect("Failed to get PDB name from path");

        // Bitfield
        let options =
            options.unwrap_or(DEFAULT_STRUCTURE_OPTIONS) as raw::c_int;

        // Define the file path and read mode as raw pointers
        let pdb_path = str_to_c_string(pdb_path)?.into_raw();
        let modes = str_to_c_string("r")?.into_raw();

        // Get a C-style file handle
        let file = unsafe { fopen(pdb_path, modes) };

        // Return ownership of pdb_path and modes to Rust
        free_raw_c_strings!(pdb_path, modes);

        if file.is_null() {
            return Err(
                "fopen failed to open file and returned a null pointer",
            );
        }

        // Create the C freesasa_structure object from the file pointer
        let structure = unsafe {
            freesasa_structure_from_pdb(
                file,
                DEFAULT_CLASSIFIER as *const freesasa_classifier,
                options,
            )
        };

        // Close the file stream
        unsafe {
            fclose(file);
        }

        if structure.is_null() {
            return Err(
                "Unable to load structure for given path, freesasa returned a null pointer!",
            );
        }

        Ok(Structure {
            ptr: structure,
            name: String::from(pdb_name),
        })
    }

    pub fn from_pdbtbx(
        pdbtbx_structure: &pdbtbx::PDB,
    ) -> Result<Self, &'static str> {
        let name = pdbtbx_structure
            .identifier
            .clone()
            .unwrap_or_else(|| "Unknown".to_string());

        let fs_structure = Self::new_empty(Some(name.as_str()))?;

        // Build the structure
        for chain in pdbtbx_structure.chains() {
            for residue in chain.residues() {
                for atom in residue.atoms() {
                    let atom_name = atom.name();
                    let res_name = residue.name().unwrap_or("UNK");
                    let res_number = {
                        let (num, ic) = residue.id();
                        num.to_string() + ic.unwrap_or("")
                    };

                    let pos = atom.pos();

                    let chain_id = {
                        let cid = chain.id();
                        if cid.len() != 1 {
                            error!("Found {} as chain ID, it must be a single ASCII character!", chain.id());
                            return Err("Chain IDs must be single characters! Check logs.");
                        }
                        cid.chars().next().unwrap()
                    };

                    if fs_structure
                        .add_atom(
                            atom_name,
                            res_name,
                            res_number.as_str(),
                            chain_id,
                            pos,
                        )
                        .is_err()
                    {
                        warn!(
                            "Unable to add atom {} to {}",
                            atom_name, &name
                        );
                    }
                }
            }
        }

        Ok(fs_structure)
    }

    #[allow(clippy::too_many_arguments)]
    pub fn add_atom(
        &self,
        atom_name: &str,
        res_name: &str,
        res_number: &str,
        chain_label: char,
        (x, y, z): (f64, f64, f64),
    ) -> Result<(), &'static str> {
        // Convert the types to C-style types
        let atom_name = str_to_c_string(atom_name)?.into_raw();
        let res_name = str_to_c_string(res_name)?.into_raw();
        let res_number = str_to_c_string(res_number)?.into_raw();
        let chain_label = char_to_c_char(chain_label)?;

        let res_code = unsafe {
            freesasa_structure_add_atom(
                self.ptr,
                atom_name,
                res_name,
                res_number,
                chain_label,
                x,
                y,
                z,
            )
        };

        // Retake ownership of CStrings - allowing for proper deallocation of memory
        free_raw_c_strings![atom_name, res_name, res_number];

        if res_code == freesasa_error_codes_FREESASA_SUCCESS {
            Ok(())
        } else {
            Err("Failed to add atom to structure")
        }
    }

    /// Calculates the total SASA value of the structure using default parameters
<<<<<<< HEAD
    pub fn calculate_sasa(&self) -> Result<SasaResult, &str> {
=======
    pub fn calculate_sasa(&self) -> Result<FSResult, &'static str> {
>>>>>>> fc248c1b
        unsafe {
            SasaResult::new(freesasa_calc_structure(
                self.ptr,
                DEFAULT_CALCULATION_PARAMETERS,
            ))
        }
    }

    /// Calculates the SASA value as a tree using the default parameters
    pub fn calculate_sasa_tree(
        &self,
    ) -> Result<SasaTree, &'static str> {
        let name = str_to_c_string(&self.name)?.into_raw();
        let root = unsafe {
            freesasa_calc_tree(
                self.ptr,
                DEFAULT_CALCULATION_PARAMETERS,
                name,
            )
        };

        // Retake CString ownership
        unsafe {
            let _ = ffi::CString::from_raw(name);
        }

        if root.is_null() {
            return Err("freesasa_calc_tree returned a null pointer!");
        }

        SasaTree::new(root)
    }

    /// Returns a string slice to the name of the structure
    pub fn get_name(&self) -> &str {
        &self.name
    }

<<<<<<< HEAD
    // ---------------- //
    // Internal Methods //
    // ---------------- //
=======
    pub fn is_null(&self) -> bool {
        self.ptr.is_null()
    }
>>>>>>> fc248c1b

    /// Returns the underlying pointer to the freesasa_structure C object.
    ///
    /// ### WARNING
    /// You are dealing with a raw mutable pointer, you need to understand where
    /// this pointer is going to be used and ensure that the memory is not deallocated!
    /// If this pointer is deallocated early, you will get undefined behaviour since
    /// Drop will attempt to free the same memory (e.g. double free) when this FSStructure
    /// object is destroyed.
    pub(crate) fn as_ptr(&self) -> *mut freesasa_structure {
        self.ptr
    }
}

// --------------------- //
// Trait Implementations //
// --------------------- //

impl Drop for Structure {
    fn drop(&mut self) {
        unsafe {
            freesasa_structure_free(self.ptr);
        }
    }
}

impl fmt::Display for Structure {
    fn fmt(&self, f: &mut fmt::Formatter<'_>) -> fmt::Result {
        write!(f, "(pdb_name: {})", self.name)
    }
}

// ----- //
// Tests //
// ----- //

#[cfg(test)]
mod tests {

<<<<<<< HEAD
    use crate::{
        classifier::DEFAULT_CLASSIFIER,
        freesasa_ffi::{
            freesasa_structure_chain_labels,
            freesasa_structure_get_chains,
        },
        set_fs_verbosity,
=======
    use crate::freesasa_ffi::{
        freesasa_structure_chain_labels, freesasa_structure_get_chains,
>>>>>>> fc248c1b
    };
    use crate::set_fs_verbosity;

    use super::*;

    #[test]
    fn from_path() {
        let _ =
            Structure::from_path("./data/single_chain.pdb", Some(0))
                .unwrap();
    }

    #[test]
    fn from_pdbtbx() {
        let (pdb, _e) = pdbtbx::open(
            "./data/single_chain.pdb",
            pdbtbx::StrictnessLevel::Loose,
        )
        .unwrap();

        let _ = Structure::from_pdbtbx(&pdb).unwrap();
    }

    #[test]
    fn new_empty() {
        let hello = Structure::new_empty(Some("hello")).unwrap();
        assert!(hello.get_name() == "hello");
    }

    #[test]
    fn add_atom() {
        set_fs_verbosity(crate::FreesasaVerbosity::Silent);
        let atoms = vec![
            // Atom, ResName, ResNum, Chain, X, Y, Z
            ("N", "ASN", "1", 'A', 10.287, 10.947, 12.500),
            ("CA", "ASN", "1", 'A', 9.479, 9.890, 11.823),
            ("C", "ASN", "1", 'A', 9.495, 10.042, 10.301),
            ("O", "ASN", "1", 'A', 8.855, 10.945, 9.740),
            ("CB", "ASN", "1", 'A', 8.047, 10.028, 12.320),
            ("CG", "ASN", "1", 'A', 7.154, 8.882, 11.864),
            ("OD1", "ASN", "1", 'A', 6.016, 8.731, 12.328),
            ("ND2", "ASN", "1", 'A', 7.658, 8.070, 10.981),
        ];

        let structure = Structure::new_empty(Some("test")).unwrap();

        for atom in atoms {
            structure
                .add_atom(
                    atom.0,
                    atom.1,
                    atom.2,
                    atom.3,
                    (atom.4, atom.5, atom.6),
                )
                .unwrap();
        }

        let full_sasa = structure.calculate_sasa().unwrap().total;

        println!("full: {}\n\n", full_sasa);
    }

    #[test]
    fn test_get_chains() {
        let structure =
            Structure::from_path("./data/multi_chain.pdb", Some(0))
                .unwrap();

        let chains = ffi::CString::new("P").unwrap();

        let chains = unsafe {
            freesasa_structure_get_chains(
                structure.as_ptr(),
                chains.as_ptr(),
                DEFAULT_CLASSIFIER,
                0,
            )
        };

        unsafe {
            println!(
                "{:?}",
                ffi::CStr::from_ptr(freesasa_structure_chain_labels(
                    chains
                ))
                .to_str()
            )
        }
    }
}<|MERGE_RESOLUTION|>--- conflicted
+++ resolved
@@ -2,11 +2,8 @@
 
 use std::{ffi, fmt, os::raw, ptr};
 
-<<<<<<< HEAD
 use crate::classifier::DEFAULT_CLASSIFIER;
 use crate::free_raw_c_strings;
-=======
->>>>>>> fc248c1b
 use crate::freesasa_ffi::{
     fclose, fopen, freesasa_calc_structure, freesasa_calc_tree,
     freesasa_classifier, freesasa_error_codes_FREESASA_SUCCESS,
@@ -238,11 +235,7 @@
     }
 
     /// Calculates the total SASA value of the structure using default parameters
-<<<<<<< HEAD
     pub fn calculate_sasa(&self) -> Result<SasaResult, &str> {
-=======
-    pub fn calculate_sasa(&self) -> Result<FSResult, &'static str> {
->>>>>>> fc248c1b
         unsafe {
             SasaResult::new(freesasa_calc_structure(
                 self.ptr,
@@ -281,15 +274,9 @@
         &self.name
     }
 
-<<<<<<< HEAD
     // ---------------- //
     // Internal Methods //
     // ---------------- //
-=======
-    pub fn is_null(&self) -> bool {
-        self.ptr.is_null()
-    }
->>>>>>> fc248c1b
 
     /// Returns the underlying pointer to the freesasa_structure C object.
     ///
@@ -329,7 +316,6 @@
 #[cfg(test)]
 mod tests {
 
-<<<<<<< HEAD
     use crate::{
         classifier::DEFAULT_CLASSIFIER,
         freesasa_ffi::{
@@ -337,10 +323,6 @@
             freesasa_structure_get_chains,
         },
         set_fs_verbosity,
-=======
-    use crate::freesasa_ffi::{
-        freesasa_structure_chain_labels, freesasa_structure_get_chains,
->>>>>>> fc248c1b
     };
     use crate::set_fs_verbosity;
 
